# Research article on Crypto Momentum Portfolios
# Installing an running the project 
```bash
git clone https://github.com/BaptisteZloch/Crypto-momentum-portfolios.git # or git@github.com:BaptisteZloch/Crypto-momentum-portfolios.git
python -m venv .venv
# Windows :
.\.venv\Scripts\Activate.ps1 # or .\.venv\Scripts\Activate.bat
# Linux and MacOS :
source .venv/bin/activate
  
pip install -r requirements.txt
```
<<<<<<< HEAD
test
=======



#test 
>>>>>>> 11bbc427
<|MERGE_RESOLUTION|>--- conflicted
+++ resolved
@@ -9,12 +9,4 @@
 source .venv/bin/activate
   
 pip install -r requirements.txt
-```
-<<<<<<< HEAD
-test
-=======
-
-
-
-#test 
->>>>>>> 11bbc427
+```